{
  "name": "better-lookup",
<<<<<<< HEAD
  "version": "1.1.0",
=======
  "version": "1.0.1",
>>>>>>> 43475f41
  "description": "A better async DNS lookup function for Node.js that implements atomic cache operation.",
  "main": "dist/index.js",
  "types": "src/index.ts",
  "scripts": {
    "prepublishOnly": "tsc",
    "test": "mocha --exit"
  },
  "repository": {
    "type": "git",
    "url": "git+https://github.com/hyurl/better-lookup.git"
  },
  "keywords": [
    "dns",
    "lookup",
    "atomic",
    "async",
    "cache"
  ],
  "author": "Ayon Lee <i@hyurl.com>",
  "license": "MIT",
  "bugs": {
    "url": "https://github.com/hyurl/better-lookup/issues"
  },
  "homepage": "https://github.com/hyurl/better-lookup#readme",
  "devDependencies": {
    "@types/node": "^14.0.26",
    "https-proxy-agent": "^5.0.0",
    "mocha": "^8.0.1"
  },
  "dependencies": {
    "@hyurl/utils": "^0.2.3",
    "@types/fs-extra": "^8.1.1",
    "fs-extra": "^8.1.0"
  },
  "engines": {
    "node": ">=8.0"
  }
}<|MERGE_RESOLUTION|>--- conflicted
+++ resolved
@@ -1,10 +1,6 @@
 {
   "name": "better-lookup",
-<<<<<<< HEAD
   "version": "1.1.0",
-=======
-  "version": "1.0.1",
->>>>>>> 43475f41
   "description": "A better async DNS lookup function for Node.js that implements atomic cache operation.",
   "main": "dist/index.js",
   "types": "src/index.ts",
